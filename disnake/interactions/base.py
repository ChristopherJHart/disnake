# -*- coding: utf-8 -*-

"""
The MIT License (MIT)

Copyright (c) 2015-2021 Rapptz
Copyright (c) 2021-present Disnake Development

Permission is hereby granted, free of charge, to any person obtaining a
copy of this software and associated documentation files (the "Software"),
to deal in the Software without restriction, including without limitation
the rights to use, copy, modify, merge, publish, distribute, sublicense,
and/or sell copies of the Software, and to permit persons to whom the
Software is furnished to do so, subject to the following conditions:

The above copyright notice and this permission notice shall be included in
all copies or substantial portions of the Software.

THE SOFTWARE IS PROVIDED "AS IS", WITHOUT WARRANTY OF ANY KIND, EXPRESS
OR IMPLIED, INCLUDING BUT NOT LIMITED TO THE WARRANTIES OF MERCHANTABILITY,
FITNESS FOR A PARTICULAR PURPOSE AND NONINFRINGEMENT. IN NO EVENT SHALL THE
AUTHORS OR COPYRIGHT HOLDERS BE LIABLE FOR ANY CLAIM, DAMAGES OR OTHER
LIABILITY, WHETHER IN AN ACTION OF CONTRACT, TORT OR OTHERWISE, ARISING
FROM, OUT OF OR IN CONNECTION WITH THE SOFTWARE OR THE USE OR OTHER
DEALINGS IN THE SOFTWARE.
"""

from __future__ import annotations

import asyncio
from datetime import timedelta
from typing import TYPE_CHECKING, Any, Dict, List, Mapping, Optional, Tuple, Union, cast, overload

from .. import utils
from ..app_commands import OptionChoice
from ..channel import ChannelType, PartialMessageable
from ..enums import InteractionResponseType, InteractionType, Locale, WebhookType, try_enum
from ..errors import (
    HTTPException,
    InteractionNotEditable,
    InteractionNotResponded,
    InteractionResponded,
    InteractionTimedOut,
    ModalChainNotSupported,
    NotFound,
)
from ..flags import MessageFlags
from ..guild import Guild
from ..i18n import Localized
from ..member import Member
from ..message import Attachment, Message
from ..object import Object
from ..permissions import Permissions
from ..ui.action_row import components_to_dict
from ..user import ClientUser, User
from ..webhook.async_ import Webhook, async_context, handle_message_parameters

__all__ = (
    "Interaction",
    "InteractionMessage",
    "InteractionResponse",
)

if TYPE_CHECKING:
    from datetime import datetime

    from aiohttp import ClientSession

    from ..app_commands import Choices
    from ..channel import (
        CategoryChannel,
        PartialMessageable,
        StageChannel,
        TextChannel,
        VoiceChannel,
    )
    from ..client import Client
    from ..embeds import Embed
    from ..ext.commands import AutoShardedBot, Bot
    from ..file import File
    from ..mentions import AllowedMentions
    from ..state import ConnectionState
    from ..threads import Thread
    from ..types.components import Modal as ModalPayload
    from ..types.interactions import (
        ApplicationCommandOptionChoice as ApplicationCommandOptionChoicePayload,
        Interaction as InteractionPayload,
    )
    from ..ui.action_row import Components
    from ..ui.modal import Modal
    from ..ui.view import View
    from .message import MessageInteraction
    from .modal import ModalInteraction

    InteractionChannel = Union[
        VoiceChannel,
        StageChannel,
        TextChannel,
        CategoryChannel,
        Thread,
        PartialMessageable,
    ]

    AnyBot = Union[Bot, AutoShardedBot]

MISSING: Any = utils.MISSING


class _ResponseLock:
    __slots__ = (
        "_response",
        "_lock",
    )

    def __init__(self, response: InteractionResponse) -> None:
        self._response = response
        self._lock = asyncio.Lock()

    async def __aenter__(self):
        # when we acquire this manager, we are attempting to make a request
        # the problem is we don't know if the request will success or not
        # to get around this, we wait and see if it was successful.
        # if it was successful, we raise an InteractionResponded exception
        await self._lock.acquire()
        if self._response._responded:
            self._lock.release()
            raise InteractionResponded(self._response._parent)

    async def __aexit__(self, exc_type, exc, tb):
        # we are no longer making a request so we release the lock
        # however, we only want to set responded to True if it was success
        # eg did not raise an Exception
        self._lock.release()
        if exc_type is not None:
            return
        self._response._responded = True

    def is_responding(self):
        return self._lock.locked()


class Interaction:
    """A base class representing a user-initiated Discord interaction.

    An interaction happens when a user performs an action that the client needs to
    be notified of. Current examples are application commands and components.

    .. versionadded:: 2.0

    Attributes
    ----------
    id: :class:`int`
        The interaction's ID.
    type: :class:`InteractionType`
        The interaction's type.
    application_id: :class:`int`
        The application ID that the interaction was for.
    guild_id: Optional[:class:`int`]
        The guild ID the interaction was sent from.
    guild_locale: Optional[:class:`Locale`]
        The selected language of the interaction's guild.
        This value is only meaningful in guilds with ``COMMUNITY`` feature and receives a default value otherwise.
        If the interaction was in a DM, then this value is ``None``.

        .. versionadded:: 2.4

        .. versionchanged:: 2.5
            Changed to :class:`Locale` instead of :class:`str`.

    channel_id: :class:`int`
        The channel ID the interaction was sent from.
    author: Union[:class:`User`, :class:`Member`]
        The user or member that sent the interaction.
    locale: :class:`Locale`
        The selected language of the interaction's author.

        .. versionadded:: 2.4

        .. versionchanged:: 2.5
            Changed to :class:`Locale` instead of :class:`str`.

    token: :class:`str`
        The token to continue the interaction. These are valid for 15 minutes.
    client: :class:`Client`
        The interaction client.
    """

    __slots__: Tuple[str, ...] = (
        "id",
        "type",
        "guild_id",
        "channel_id",
        "application_id",
        "author",
        "token",
        "version",
        "locale",
        "guild_locale",
        "client",
        "_permissions",
        "_state",
        "_session",
        "_original_message",
        "_cs_response",
        "_cs_followup",
        "_cs_channel",
        "_cs_me",
        "_cs_expires_at",
    )

    def __init__(self, *, data: InteractionPayload, state: ConnectionState):
        self._state: ConnectionState = state
        # TODO: Maybe use a unique session
        self._session: ClientSession = state.http._HTTPClient__session  # type: ignore
        self.client: Client = state._get_client()
        self._original_message: Optional[InteractionMessage] = None

        self.id: int = int(data["id"])
        self.type: InteractionType = try_enum(InteractionType, data["type"])
        self.token: str = data["token"]
        self.version: int = data["version"]
        self.application_id: int = int(data["application_id"])

        self.channel_id: int = int(data["channel_id"])
        self.guild_id: Optional[int] = utils._get_as_snowflake(data, "guild_id")
        self.locale: Locale = try_enum(Locale, data["locale"])
        self.guild_locale: Optional[Locale] = try_enum(Locale, data.get("guild_locale"))
        # one of user and member will always exist
        self.author: Union[User, Member] = MISSING
        self._permissions = None

        if self.guild_id and (member := data.get("member")):
            guild: Guild = self.guild or Object(id=self.guild_id)  # type: ignore
            self.author = (
                isinstance(guild, Guild)
                and guild.get_member(int(member["user"]["id"]))
                or Member(state=self._state, guild=guild, data=member)
            )
            self._permissions = int(member.get("permissions", 0))
        elif user := data.get("user"):
            self.author = self._state.store_user(user)

    @property
    def bot(self) -> AnyBot:
        """:class:`~disnake.ext.commands.Bot`: The bot handling the interaction.

        Only applicable when used with :class:`~disnake.ext.commands.Bot`.
        This is an alias for :attr:`.client`.
        """
        return self.client  # type: ignore

    @property
    def created_at(self) -> datetime:
        """:class:`datetime.datetime`: Returns the interaction's creation time in UTC."""
        return utils.snowflake_time(self.id)

    @property
    def user(self) -> Union[User, Member]:
        """Union[:class:`.User`, :class:`.Member`]: The user or member that sent the interaction.
        There is an alias for this named :attr:`author`."""
        return self.author

    @property
    def guild(self) -> Optional[Guild]:
        """Optional[:class:`Guild`]: The guild the interaction was sent from."""
        return self._state._get_guild(self.guild_id)

    @utils.cached_slot_property("_cs_me")
    def me(self) -> Union[Member, ClientUser]:
        """Union[:class:`.Member`, :class:`.ClientUser`]:
        Similar to :attr:`.Guild.me` except it may return the :class:`.ClientUser` in private message contexts.
        """
        if self.guild is None:
            return None if self.bot is None else self.bot.user  # type: ignore
        return self.guild.me

    @utils.cached_slot_property("_cs_channel")
    def channel(self) -> Union[TextChannel, Thread, VoiceChannel]:
        """Union[:class:`abc.GuildChannel`, :class:`PartialMessageable`, :class:`Thread`]: The channel the interaction was sent from.

        Note that due to a Discord limitation, DM channels are not resolved since there is
        no data to complete them. These are :class:`PartialMessageable` instead.
        """
        # the actual typing of these is a bit complicated, we just leave it at text channels
        guild = self.guild
        channel = guild and guild._resolve_channel(self.channel_id)
        if channel is None:
            type = (
                None if self.guild_id is not None else ChannelType.private
            )  # could be a text, voice, or thread channel in a guild
            return PartialMessageable(state=self._state, id=self.channel_id, type=type)  # type: ignore
        return channel  # type: ignore

    @property
    def permissions(self) -> Permissions:
        """:class:`Permissions`: The resolved permissions of the member in the channel, including overwrites.

        In a non-guild context this will be an instance of :meth:`Permissions.private_channel`.
        """
        if self._permissions is not None:
            return Permissions(self._permissions)
        return Permissions.private_channel()

    @utils.cached_slot_property("_cs_response")
    def response(self) -> InteractionResponse:
        """:class:`InteractionResponse`: Returns an object responsible for handling responding to the interaction.

        A response can only be done once. If secondary messages need to be sent, consider using :attr:`followup`
        instead.
        """
        return InteractionResponse(self)

    @utils.cached_slot_property("_cs_followup")
    def followup(self) -> Webhook:
        """:class:`Webhook`: Returns the follow up webhook for follow up interactions."""
        payload = {
            "id": self.application_id,
            "type": WebhookType.application.value,
            "token": self.token,
        }
        return Webhook.from_state(data=payload, state=self._state)

    @utils.cached_slot_property("_cs_expires_at")
    def expires_at(self) -> datetime:
        """:class:`datetime.datetime`: Returns the interaction's expiration time in UTC.

        This is exactly 15 minutes after the interaction was created.

        .. versionadded:: 2.5
        """
        return self.created_at + timedelta(minutes=15)

    def is_expired(self) -> bool:
        """Whether the interaction can still be used to make requests to Discord.

        This does not take into account the 3 second limit for the initial response.

        .. versionadded:: 2.5

        :return type: :class:`bool`
        """
        return self.expires_at <= utils.utcnow()

    async def original_message(self) -> InteractionMessage:
        """|coro|

        Fetches the original interaction response message associated with the interaction.

        Here is a table with response types and their associated original message:

        .. csv-table::
            :header: "Response type", "Original message"

            :meth:`InteractionResponse.send_message`, "The message you sent"
            :meth:`InteractionResponse.edit_message`, "The message you edited"
            :meth:`InteractionResponse.defer`, "The message with thinking state (bot is thinking...)"
            "Other response types", "None"

        Repeated calls to this will return a cached value.

        Raises
        ------
        HTTPException
            Fetching the original response message failed.

        Returns
        -------
        InteractionMessage
            The original interaction response message.
        """
        if self._original_message is not None:
            return self._original_message

        adapter = async_context.get()
        data = await adapter.get_original_interaction_response(
            application_id=self.application_id,
            token=self.token,
            session=self._session,
        )
        state = _InteractionMessageState(self, self._state)
        message = InteractionMessage(state=state, channel=self.channel, data=data)  # type: ignore
        self._original_message = message
        return message

    async def edit_original_message(
        self,
        content: Optional[str] = MISSING,
        *,
        embed: Optional[Embed] = MISSING,
        embeds: List[Embed] = MISSING,
        file: File = MISSING,
        files: List[File] = MISSING,
        attachments: Optional[List[Attachment]] = MISSING,
        view: Optional[View] = MISSING,
        components: Optional[Components] = MISSING,
        allowed_mentions: Optional[AllowedMentions] = None,
    ) -> InteractionMessage:
        """|coro|

        Edits the original, previously sent interaction response message.

        This is a lower level interface to :meth:`InteractionMessage.edit` in case
        you do not want to fetch the message and save an HTTP request.

        This method is also the only way to edit the original message if
        the message sent was ephemeral.

        .. note::
            If the original message has embeds with images that were created from local files
            (using the ``file`` parameter with :meth:`Embed.set_image` or :meth:`Embed.set_thumbnail`),
            those images will be removed if the message's attachments are edited in any way
            (i.e. by setting ``file``/``files``/``attachments``, or adding an embed with local files).

        Parameters
        ----------
        content: Optional[:class:`str`]
            The content to edit the message with, or ``None`` to clear it.
        embed: Optional[:class:`Embed`]
            The new embed to replace the original with. This cannot be mixed with the
            ``embeds`` parameter.
            Could be ``None`` to remove the embed.
        embeds: List[:class:`Embed`]
            The new embeds to replace the original with. Must be a maximum of 10.
            This cannot be mixed with the ``embed`` parameter.
            To remove all embeds ``[]`` should be passed.
        file: :class:`File`
            The file to upload. This cannot be mixed with the ``files`` parameter.
            Files will be appended to the message, see the ``attachments`` parameter
            to remove/replace existing files.
        files: List[:class:`File`]
            A list of files to upload. This cannot be mixed with the ``file`` parameter.
            Files will be appended to the message, see the ``attachments`` parameter
            to remove/replace existing files.
        attachments: Optional[List[:class:`Attachment`]]
            A list of attachments to keep in the message.
            If ``[]`` or ``None`` is passed then all existing attachments are removed.
            Keeps existing attachments if not provided.

            .. versionadded:: 2.2

            .. versionchanged:: 2.5
                Supports passing ``None`` to clear attachments.

        view: Optional[:class:`~disnake.ui.View`]
            The updated view to update this message with. This cannot be mixed with ``components``.
            If ``None`` is passed then the view is removed.
        components: Optional[|components_type|]
            A list of components to update this message with. This cannot be mixed with ``view``.
            If ``None`` is passed then the components are removed.

            .. versionadded:: 2.4

        allowed_mentions: :class:`AllowedMentions`
            Controls the mentions being processed in this message.
            See :meth:`.abc.Messageable.send` for more information.

        Raises
        ------
        HTTPException
            Editing the message failed.
        Forbidden
            Edited a message that is not yours.
        TypeError
            You specified both ``embed`` and ``embeds`` or ``file`` and ``files``
        ValueError
            The length of ``embeds`` was invalid.

        Returns
        -------
        :class:`InteractionMessage`
            The newly edited message.
        """
        # if no attachment list was provided but we're uploading new files,
        # use current attachments as the base
        if attachments is MISSING and (file or files):
            attachments = (await self.original_message()).attachments

        previous_mentions: Optional[AllowedMentions] = self._state.allowed_mentions
        params = handle_message_parameters(
            content=content,
            file=file,
            files=files,
            attachments=attachments,
            embed=embed,
            embeds=embeds,
            view=view,
            components=components,
            allowed_mentions=allowed_mentions,
            previous_allowed_mentions=previous_mentions,
        )
        adapter = async_context.get()
        try:
            data = await adapter.edit_original_interaction_response(
                self.application_id,
                self.token,
                session=self._session,
                payload=params.payload,
                multipart=params.multipart,
                files=params.files,
            )
        except NotFound as e:
            if e.code == 10015:
                raise InteractionNotResponded(self) from e
            raise
        finally:
            if params.files:
                for f in params.files:
                    f.close()

        # The message channel types should always match
        state = _InteractionMessageState(self, self._state)
        message = InteractionMessage(state=state, channel=self.channel, data=data)  # type: ignore
        if view and not view.is_finished():
            self._state.store_view(view, message.id)
        return message

    async def delete_original_message(self, *, delay: float = None) -> None:
        """|coro|

        Deletes the original interaction response message.

        This is a lower level interface to :meth:`InteractionMessage.delete` in case
        you do not want to fetch the message and save an HTTP request.

        Parameters
        ----------
        delay: :class:`float`
            If provided, the number of seconds to wait in the background
            before deleting the original message. If the deletion fails,
            then it is silently ignored.

        Raises
        ------
        HTTPException
            Deleting the message failed.
        Forbidden
            Deleted a message that is not yours.
        """
        adapter = async_context.get()
        deleter = adapter.delete_original_interaction_response(
            self.application_id,
            self.token,
            session=self._session,
        )

        if delay is not None:

            async def delete(delay: float):
                await asyncio.sleep(delay)
                try:
                    await deleter
                except HTTPException:
                    pass

            asyncio.create_task(delete(delay))
            return

        try:
            await deleter
        except NotFound as e:
            if e.code == 10015:
                raise InteractionNotResponded(self) from e
            raise

    async def send(
        self,
        content: Optional[str] = None,
        *,
        embed: Embed = MISSING,
        embeds: List[Embed] = MISSING,
        file: File = MISSING,
        files: List[File] = MISSING,
        allowed_mentions: AllowedMentions = MISSING,
        view: View = MISSING,
        components: Components = MISSING,
        tts: bool = False,
        ephemeral: bool = False,
        suppress_embeds: bool = False,
        delete_after: float = MISSING,
    ) -> None:
        """|coro|

        Sends a message using either :meth:`response.send_message <InteractionResponse.send_message>`
        or :meth:`followup.send <Webhook.send>`.

        If the interaction hasn't been responded to yet, this method will call :meth:`response.send_message <InteractionResponse.send_message>`.
        Otherwise, it will call :meth:`followup.send <Webhook.send>`.

        .. note::
            This method does not return a :class:`Message` object. If you need a message object,
            use :meth:`original_message` to fetch it, or use :meth:`followup.send <Webhook.send>`
            directly instead of this method if you're sending a followup message.

        Parameters
        ----------
        content: Optional[:class:`str`]
            The content of the message to send.
        embed: :class:`Embed`
            The rich embed for the content to send. This cannot be mixed with the
            ``embeds`` parameter.
        embeds: List[:class:`Embed`]
            A list of embeds to send with the content. Must be a maximum of 10.
            This cannot be mixed with the ``embed`` parameter.
        file: :class:`File`
            The file to upload. This cannot be mixed with the ``files`` parameter.
        files: List[:class:`File`]
            A list of files to upload. Must be a maximum of 10.
            This cannot be mixed with the ``file`` parameter.
        allowed_mentions: :class:`AllowedMentions`
            Controls the mentions being processed in this message. If this is
            passed, then the object is merged with :attr:`Client.allowed_mentions <disnake.Client.allowed_mentions>`.
            The merging behaviour only overrides attributes that have been explicitly passed
            to the object, otherwise it uses the attributes set in :attr:`Client.allowed_mentions <disnake.Client.allowed_mentions>`.
            If no object is passed at all then the defaults given by :attr:`Client.allowed_mentions <disnake.Client.allowed_mentions>`
            are used instead.
        tts: :class:`bool`
            Whether the message should be sent using text-to-speech.
        view: :class:`disnake.ui.View`
            The view to send with the message. This cannot be mixed with ``components``.
        components: |components_type|
            A list of components to send with the message. This cannot be mixed with ``view``.

            .. versionadded:: 2.4

        ephemeral: :class:`bool`
            Whether the message should only be visible to the user who started the interaction.
            If a view is sent with an ephemeral message and it has no timeout set then the timeout
            is set to 15 minutes.
        suppress_embeds: :class:`bool`
            Whether to suppress embeds for the message. This hides
            all embeds from the UI if set to ``True``.

            .. versionadded:: 2.5

        delete_after: :class:`float`
            If provided, the number of seconds to wait in the background
            before deleting the message we just sent. If the deletion fails,
            then it is silently ignored.

        Raises
        ------
        HTTPException
            Sending the message failed.
        TypeError
            You specified both ``embed`` and ``embeds``.
        ValueError
            The length of ``embeds`` was invalid.
        """
        # this is done before determining which sender to use
        # if we are currently responding we should use the followup
        # but there is a chance the response will fail and therefore
        # we should send the response
        if self.response._lock.is_responding():
            async with self.response._lock:
                pass

        if self.response._responded:
            sender = self.followup.send
        else:
            sender = self.response.send_message
        await sender(
            content=content,
            embed=embed,
            embeds=embeds,
            file=file,
            files=files,
            allowed_mentions=allowed_mentions,
            view=view,
            components=components,
            tts=tts,
            ephemeral=ephemeral,
            suppress_embeds=suppress_embeds,
            delete_after=delete_after,
        )


class InteractionResponse:
    """Represents a Discord interaction response.

    This type can be accessed through :attr:`Interaction.response`.

    .. versionadded:: 2.0
    """

    __slots__: Tuple[str, ...] = (
        "_responded",
        "_parent",
        "_lock",
    )

    def __init__(self, parent: Interaction):
        self._parent: Interaction = parent
        self._responded: bool = False
        self._lock = _ResponseLock(self)

    def is_done(self) -> bool:
        """Whether an interaction response has been done before.

        An interaction can only be responded to once.

        :return type: :class:`bool`
        """
        return self._responded

    async def defer(
        self,
        *,
        with_message: bool = MISSING,
        ephemeral: bool = MISSING,
    ) -> None:
        """|coro|

        Defers the interaction response.

        This is typically used when the interaction is acknowledged
        and a secondary action will be done later.

        .. versionchanged:: 2.5

            Raises :exc:`TypeError` when an interaction cannot be deferred.

        Parameters
        ----------
        with_message: :class:`bool`
            Whether the response will be a message with thinking state (bot is thinking...).
            This only applies to interactions of type :attr:`InteractionType.component`.

            .. versionadded:: 2.4

        ephemeral: :class:`bool`
            Whether the deferred message will eventually be ephemeral.
            This applies to interactions of type :attr:`InteractionType.application_command` and :attr:`InteractionType.modal_submit`
            or when the ``with_message`` parameter is ``True``.

        Raises
        ------
        HTTPException
            Deferring the interaction failed.
        InteractionResponded
            This interaction has already been responded to before.
        TypeError
            This interaction cannot be deferred.
        """
        if self._responded:
            raise InteractionResponded(self._parent)

        defer_type: Optional[InteractionResponseType] = None
        data: Dict[str, Any] = {}
        parent = self._parent

        if parent.type in (InteractionType.application_command, InteractionType.modal_submit):
            defer_type = InteractionResponseType.deferred_channel_message
        elif parent.type is InteractionType.component:
            if with_message:
                defer_type = InteractionResponseType.deferred_channel_message
            else:
                defer_type = InteractionResponseType.deferred_message_update

<<<<<<< HEAD
        if defer_type:
            adapter = async_context.get()
            async with self._lock:
                await adapter.create_interaction_response(
                    parent.id, parent.token, session=parent._session, type=defer_type, data=data
                )
                self._responded = True
=======
        if defer_type is InteractionResponseType.deferred_channel_message:
            # we only want to set flags if we are sending a message
            data["flags"] = 0
            if ephemeral:
                data["flags"] |= MessageFlags.ephemeral.flag

        if not defer_type:
            raise TypeError(
                "This interaction must be of type 'application_command', 'modal_submit', or 'component' in order to defer."
            )

        adapter = async_context.get()
        await adapter.create_interaction_response(
            parent.id,
            parent.token,
            session=parent._session,
            type=defer_type.value,
            data=data or None,
        )
        self._responded = True
>>>>>>> bba4f03c

    async def pong(self) -> None:
        """|coro|

        Pongs the ping interaction.

        This should rarely be used.

        Raises
        ------
        HTTPException
            Ponging the interaction failed.
        InteractionResponded
            This interaction has already been responded to before.
        """
        if self._responded:
            raise InteractionResponded(self._parent)

        parent = self._parent
        if parent.type is InteractionType.ping:
            adapter = async_context.get()
            async with self._lock:
                await adapter.create_interaction_response(
                    parent.id,
                    parent.token,
                    session=parent._session,
                    type=InteractionResponseType.pong.value,
                )
                self._responded = True

    async def send_message(
        self,
        content: Optional[str] = None,
        *,
        embed: Embed = MISSING,
        embeds: List[Embed] = MISSING,
        file: File = MISSING,
        files: List[File] = MISSING,
        allowed_mentions: AllowedMentions = MISSING,
        view: View = MISSING,
        components: Components = MISSING,
        tts: bool = False,
        ephemeral: bool = False,
        suppress_embeds: bool = False,
        delete_after: float = MISSING,
    ) -> None:
        """|coro|

        Responds to this interaction by sending a message.

        Parameters
        ----------
        content: Optional[:class:`str`]
            The content of the message to send.
        embed: :class:`Embed`
            The rich embed for the content to send. This cannot be mixed with the
            ``embeds`` parameter.
        embeds: List[:class:`Embed`]
            A list of embeds to send with the content. Must be a maximum of 10.
            This cannot be mixed with the ``embed`` parameter.
        file: :class:`File`
            The file to upload. This cannot be mixed with the ``files`` parameter.
        files: List[:class:`File`]
            A list of files to upload. Must be a maximum of 10.
            This cannot be mixed with the ``file`` parameter.
        allowed_mentions: :class:`AllowedMentions`
            Controls the mentions being processed in this message.
        view: :class:`disnake.ui.View`
            The view to send with the message. This cannot be mixed with ``components``.
        components: |components_type|
            A list of components to send with the message. This cannot be mixed with ``view``.

            .. versionadded:: 2.4

        tts: :class:`bool`
            Whether the message should be sent using text-to-speech.
        ephemeral: :class:`bool`
            Whether the message should only be visible to the user who started the interaction.
            If a view is sent with an ephemeral message and it has no timeout set then the timeout
            is set to 15 minutes.
        delete_after: :class:`float`
            If provided, the number of seconds to wait in the background
            before deleting the message we just sent. If the deletion fails,
            then it is silently ignored.

        suppress_embeds: :class:`bool`
            Whether to suppress embeds for the message. This hides
            all embeds from the UI if set to ``True``.

            .. versionadded:: 2.5

        Raises
        ------
        HTTPException
            Sending the message failed.
        TypeError
            You specified both ``embed`` and ``embeds``.
        ValueError
            The length of ``embeds`` was invalid.
        InteractionResponded
            This interaction has already been responded to before.
        """
        if self._responded:
            raise InteractionResponded(self._parent)

        payload: Dict[str, Any] = {
            "tts": tts,
        }

        if delete_after is not MISSING and ephemeral:
            raise ValueError("ephemeral messages can not be deleted via endpoints")

        if embed is not MISSING and embeds is not MISSING:
            raise TypeError("cannot mix embed and embeds keyword arguments")

        if file is not MISSING and files is not MISSING:
            raise TypeError("cannot mix file and files keyword arguments")

        if view is not MISSING and components is not MISSING:
            raise TypeError("cannot mix view and components keyword arguments")

        if file is not MISSING:
            files = [file]

        if embed is not MISSING:
            embeds = [embed]

        if embeds:
            if len(embeds) > 10:
                raise ValueError("embeds cannot exceed maximum of 10 elements")
            payload["embeds"] = [e.to_dict() for e in embeds]
            for embed in embeds:
                if embed._files:
                    files = files or []
                    files += embed._files

        if files is not MISSING and len(files) > 10:
            raise ValueError("files cannot exceed maximum of 10 elements")

        previous_mentions: Optional[AllowedMentions] = getattr(
            self._parent._state, "allowed_mentions", None
        )
        if allowed_mentions:
            if previous_mentions is not None:
                payload["allowed_mentions"] = previous_mentions.merge(allowed_mentions).to_dict()
            else:
                payload["allowed_mentions"] = allowed_mentions.to_dict()
        elif previous_mentions is not None:
            payload["allowed_mentions"] = previous_mentions.to_dict()

        if content is not None:
            payload["content"] = str(content)

        payload["flags"] = 0
        if suppress_embeds:
            payload["flags"] |= MessageFlags.suppress_embeds.flag
        if ephemeral:
            payload["flags"] |= MessageFlags.ephemeral.flag

        if view is not MISSING:
            payload["components"] = view.to_components()

        if components is not MISSING:
            payload["components"] = components_to_dict(components)

        parent = self._parent
        adapter = async_context.get()
        try:
            async with self._lock:
                await adapter.create_interaction_response(
                    parent.id,
                    parent.token,
                    session=parent._session,
                    type=InteractionResponseType.channel_message.value,
                    data=payload,
                    files=files or None,
                )
                self._responded = True

        except NotFound as e:
            if e.code == 10062:
                raise InteractionTimedOut(self._parent) from e
            raise
        finally:
            if files:
                for f in files:
                    f.close()

        if view is not MISSING:
            if ephemeral and view.timeout is None:
                view.timeout = 15 * 60.0

            self._parent._state.store_view(view)

        if delete_after is not MISSING:
            await self._parent.delete_original_message(delay=delete_after)

    async def edit_message(
        self,
        content: Optional[str] = MISSING,
        *,
        embed: Optional[Embed] = MISSING,
        embeds: List[Embed] = MISSING,
        file: File = MISSING,
        files: List[File] = MISSING,
        attachments: Optional[List[Attachment]] = MISSING,
        allowed_mentions: AllowedMentions = MISSING,
        view: Optional[View] = MISSING,
        components: Optional[Components] = MISSING,
    ) -> None:
        """|coro|

        Responds to this interaction by editing the original message of
        a component interaction or modal interaction (if the modal was sent in
        response to a component interaction).

        .. versionchanged:: 2.5

            Now supports editing the original message of modal interactions.

        .. note::
            If the original message has embeds with images that were created from local files
            (using the ``file`` parameter with :meth:`Embed.set_image` or :meth:`Embed.set_thumbnail`),
            those images will be removed if the message's attachments are edited in any way
            (i.e. by setting ``file``/``files``/``attachments``, or adding an embed with local files).

        Parameters
        ----------
        content: Optional[:class:`str`]
            The new content to replace the message with. ``None`` removes the content.
        embed: Optional[:class:`Embed`]
            The new embed to replace the original with. This cannot be mixed with the
            ``embeds`` parameter.
            Could be ``None`` to remove the embed.
        embeds: List[:class:`Embed`]
            The new embeds to replace the original with. Must be a maximum of 10.
            This cannot be mixed with the ``embed`` parameter.
            To remove all embeds ``[]`` should be passed.
        file: :class:`File`
            The file to upload. This cannot be mixed with the ``files`` parameter.
            Files will be appended to the message.

            .. versionadded:: 2.2

        files: List[:class:`File`]
            A list of files to upload. This cannot be mixed with the ``file`` parameter.
            Files will be appended to the message.

            .. versionadded:: 2.2

        attachments: Optional[List[:class:`Attachment`]]
            A list of attachments to keep in the message.
            If ``[]`` or ``None`` is passed then all existing attachments are removed.
            Keeps existing attachments if not provided.

            .. versionadded:: 2.4

            .. versionchanged:: 2.5
                Supports passing ``None`` to clear attachments.

        allowed_mentions: :class:`AllowedMentions`
            Controls the mentions being processed in this message.
        view: Optional[:class:`~disnake.ui.View`]
            The updated view to update this message with. This cannot be mixed with ``components``.
            If ``None`` is passed then the view is removed.
        components: Optional[|components_type|]
            A list of components to update this message with. This cannot be mixed with ``view``.
            If ``None`` is passed then the components are removed.

            .. versionadded:: 2.4

        Raises
        ------
        HTTPException
            Editing the message failed.
        TypeError
            You specified both ``embed`` and ``embeds``.
        InteractionResponded
            This interaction has already been responded to before.
        """
        if self._responded:
            raise InteractionResponded(self._parent)

        parent = self._parent
        state = parent._state

        if parent.type not in (InteractionType.component, InteractionType.modal_submit):
            raise InteractionNotEditable(parent)
        parent = cast("Union[MessageInteraction, ModalInteraction]", parent)
        message = parent.message
        # message in modal interactions only exists if modal was sent from component interaction
        if not message:
            raise InteractionNotEditable(parent)

        payload = {}
        if content is not MISSING:
            payload["content"] = None if content is None else str(content)

        if file is not MISSING and files is not MISSING:
            raise TypeError("cannot mix file and files keyword arguments")

        if file is not MISSING:
            files = [file]

        if embed is not MISSING and embeds is not MISSING:
            raise TypeError("cannot mix both embed and embeds keyword arguments")

        if embed is not MISSING:
            embeds = [] if embed is None else [embed]
        if embeds is not MISSING:
            payload["embeds"] = [e.to_dict() for e in embeds]
            for embed in embeds:
                if embed._files:
                    files = files or []
                    files += embed._files

        if files is not MISSING and len(files) > 10:
            raise ValueError("files cannot exceed maximum of 10 elements")

        previous_mentions: Optional[AllowedMentions] = getattr(
            self._parent._state, "allowed_mentions", None
        )
        if allowed_mentions:
            if previous_mentions is not None:
                payload["allowed_mentions"] = previous_mentions.merge(allowed_mentions).to_dict()
            else:
                payload["allowed_mentions"] = allowed_mentions.to_dict()
        elif previous_mentions is not None:
            payload["allowed_mentions"] = previous_mentions.to_dict()

        # if no attachment list was provided but we're uploading new files,
        # use current attachments as the base
        if attachments is MISSING and (file or files):
            attachments = message.attachments
        if attachments is not MISSING:
            payload["attachments"] = (
                [] if attachments is None else [a.to_dict() for a in attachments]
            )

        if view is not MISSING and components is not MISSING:
            raise TypeError("cannot mix view and components keyword arguments")

        if view is not MISSING:
            state.prevent_view_updates_for(message.id)
            payload["components"] = [] if view is None else view.to_components()

        if components is not MISSING:
            payload["components"] = [] if components is None else components_to_dict(components)

        adapter = async_context.get()
        try:
            async with self._lock:
                await adapter.create_interaction_response(
                    parent.id,
                    parent.token,
                    session=parent._session,
                    type=InteractionResponseType.message_update.value,
                    data=payload,
                    files=files,
                )
                self._responded = True
        finally:
            if files:
                for f in files:
                    f.close()

        if view and not view.is_finished():
            state.store_view(view, message.id)

    async def autocomplete(self, *, choices: Choices) -> None:
        """|coro|

        Responds to this interaction by displaying a list of possible autocomplete results.
        Only works for autocomplete interactions.

        Parameters
        ----------
        choices: Union[List[:class:`OptionChoice`], List[Union[:class:`str`, :class:`int`]], Dict[:class:`str`, Union[:class:`str`, :class:`int`]]]
            The list of choices to suggest.

        Raises
        ------
        HTTPException
            Autocomplete response has failed.
        InteractionResponded
            This interaction has already been responded to before.
        """
        if self._responded:
            raise InteractionResponded(self._parent)

        choices_data: List[ApplicationCommandOptionChoicePayload]
        if isinstance(choices, Mapping):
            choices_data = [{"name": n, "value": v} for n, v in choices.items()]
        else:
            choices_data = []
            value: ApplicationCommandOptionChoicePayload
            i18n = self._parent.client.i18n
            for c in choices:
                if isinstance(c, Localized):
                    c = OptionChoice(c, c.string)

                if isinstance(c, OptionChoice):
                    c.localize(i18n)
                    value = c.to_dict(locale=self._parent.locale)
                else:
                    value = {"name": str(c), "value": c}
                choices_data.append(value)

        parent = self._parent
        adapter = async_context.get()
        async with self._lock:
            await adapter.create_interaction_response(
                parent.id,
                parent.token,
                session=parent._session,
                type=InteractionResponseType.application_command_autocomplete_result.value,
                data={"choices": choices_data},
            )
            self._responded = True

    @overload
    async def send_modal(self, modal: Modal) -> None:
        ...

    @overload
    async def send_modal(
        self,
        *,
        title: str,
        custom_id: str,
        components: Components,
    ) -> None:
        ...

    async def send_modal(
        self,
        modal: Modal = None,
        *,
        title: str = None,
        custom_id: str = None,
        components: Components = None,
    ) -> None:
        """|coro|

        Responds to this interaction by displaying a modal.

        .. versionadded:: 2.4

        .. note::

            Not passing the ``modal`` parameter here will not register a callback, and a :func:`on_modal_submit`
            interaction will need to be handled manually.

        Parameters
        ----------
        modal: :class:`~.ui.Modal`
            The modal to display. This cannot be mixed with the ``title``, ``custom_id`` and ``components`` parameters.
        title: :class:`str`
            The title of the modal. This cannot be mixed with the ``modal`` parameter.
        custom_id: :class:`str`
            The ID of the modal that gets received during an interaction.
            This cannot be mixed with the ``modal`` parameter.
        components: |components_type|
            The components to display in the modal. A maximum of 5.
            This cannot be mixed with the ``modal`` parameter.

        Raises
        ------
        TypeError
            Cannot mix the ``modal`` parameter and the ``title``, ``custom_id``, ``components`` parameters.
        ValueError
            Maximum number of components (5) exceeded.
        HTTPException
            Displaying the modal failed.
        ModalChainNotSupported
            This interaction cannot be responded with a modal.
        InteractionResponded
            This interaction has already been responded to before.
        """
        if modal is not None and any((title, components, custom_id)):
            raise TypeError(f"Cannot mix modal argument and title, custom_id, components arguments")

        parent = self._parent

        if parent.type is InteractionType.modal_submit:
            raise ModalChainNotSupported(parent)  # type: ignore

        if self._responded:
            raise InteractionResponded(parent)

        modal_data: ModalPayload

        if modal is not None:
            modal_data = modal.to_components()
        elif title and components and custom_id:

            rows = components_to_dict(components)
            if len(rows) > 5:
                raise ValueError("Maximum number of components exceeded.")

            modal_data = {
                "title": title,
                "custom_id": custom_id,
                "components": rows,
            }
        else:
            raise TypeError("Either modal or title, custom_id, components must be provided")

        adapter = async_context.get()
        async with self._lock:
            await adapter.create_interaction_response(
                parent.id,
                parent.token,
                session=parent._session,
                type=InteractionResponseType.modal.value,
                data=modal_data,  # type: ignore
            )
            self._responded = True

        if modal is not None:
            parent._state.store_modal(parent.author.id, modal)


class _InteractionMessageState:
    __slots__ = ("_parent", "_interaction")

    def __init__(self, interaction: Interaction, parent: ConnectionState):
        self._interaction: Interaction = interaction
        self._parent: ConnectionState = parent

    def _get_guild(self, guild_id):
        return self._parent._get_guild(guild_id)

    def store_user(self, data):
        return self._parent.store_user(data)

    def create_user(self, data):
        return self._parent.create_user(data)

    @property
    def http(self):
        return self._parent.http

    def __getattr__(self, attr):
        return getattr(self._parent, attr)


class InteractionMessage(Message):
    """Represents the original interaction response message.

    This allows you to edit or delete the message associated with
    the interaction response. To retrieve this object see :meth:`Interaction.original_message`.

    This inherits from :class:`disnake.Message` with changes to
    :meth:`edit` and :meth:`delete` to work.

    .. versionadded:: 2.0

    Attributes
    ----------
    type: :class:`MessageType`
        The type of message.
    author: Union[:class:`Member`, :class:`abc.User`]
        A :class:`Member` that sent the message. If :attr:`channel` is a
        private channel, then it is a :class:`User` instead.
    content: :class:`str`
        The actual contents of the message.
    embeds: List[:class:`Embed`]
        A list of embeds the message has.
    channel: Union[:class:`TextChannel`, :class:`Thread`, :class:`DMChannel`, :class:`GroupChannel`, :class:`PartialMessageable`]
        The :class:`TextChannel` or :class:`Thread` that the message was sent from.
        Could be a :class:`DMChannel` or :class:`GroupChannel` if it's a private message.
    reference: Optional[:class:`~disnake.MessageReference`]
        The message that this message references. This is only applicable to message replies.
    interaction: Optional[:class:`~disnake.InteractionReference`]
        The interaction that this message references.
        This exists only when the message is a response to an interaction without an existing message.

        .. versionadded:: 2.1

    mention_everyone: :class:`bool`
        Specifies if the message mentions everyone.

        .. note::

            This does not check if the ``@everyone`` or the ``@here`` text is in the message itself.
            Rather this boolean indicates if either the ``@everyone`` or the ``@here`` text is in the message
            **and** it did end up mentioning.
    mentions: List[:class:`abc.User`]
        A list of :class:`Member` that were mentioned. If the message is in a private message
        then the list will be of :class:`User` instead.

        .. warning::

            The order of the mentions list is not in any particular order so you should
            not rely on it. This is a Discord limitation, not one with the library.
    role_mentions: List[:class:`Role`]
        A list of :class:`Role` that were mentioned. If the message is in a private message
        then the list is always empty.
    id: :class:`int`
        The message ID.
    webhook_id: Optional[:class:`int`]
        The ID of the application that sent this message.
    attachments: List[:class:`Attachment`]
        A list of attachments given to a message.
    pinned: :class:`bool`
        Specifies if the message is currently pinned.
    flags: :class:`MessageFlags`
        Extra features of the message.
    reactions : List[:class:`Reaction`]
        Reactions to a message. Reactions can be either custom emoji or standard unicode emoji.
    stickers: List[:class:`StickerItem`]
        A list of sticker items given to the message.
    components: List[:class:`Component`]
        A list of components in the message.
    guild: Optional[:class:`Guild`]
        The guild that the message belongs to, if applicable.
    """

    __slots__ = ()
    _state: _InteractionMessageState

    @overload
    async def edit(
        self,
        content: Optional[str] = ...,
        *,
        embed: Optional[Embed] = ...,
        file: File = ...,
        attachments: Optional[List[Attachment]] = ...,
        view: Optional[View] = ...,
        components: Optional[Components] = ...,
        allowed_mentions: Optional[AllowedMentions] = ...,
    ) -> InteractionMessage:
        ...

    @overload
    async def edit(
        self,
        content: Optional[str] = ...,
        *,
        embed: Optional[Embed] = ...,
        files: List[File] = ...,
        attachments: Optional[List[Attachment]] = ...,
        view: Optional[View] = ...,
        components: Optional[Components] = ...,
        allowed_mentions: Optional[AllowedMentions] = ...,
    ) -> InteractionMessage:
        ...

    @overload
    async def edit(
        self,
        content: Optional[str] = ...,
        *,
        embeds: List[Embed] = ...,
        file: File = ...,
        attachments: Optional[List[Attachment]] = ...,
        view: Optional[View] = ...,
        components: Optional[Components] = ...,
        allowed_mentions: Optional[AllowedMentions] = ...,
    ) -> InteractionMessage:
        ...

    @overload
    async def edit(
        self,
        content: Optional[str] = ...,
        *,
        embeds: List[Embed] = ...,
        files: List[File] = ...,
        attachments: Optional[List[Attachment]] = ...,
        view: Optional[View] = ...,
        components: Optional[Components] = ...,
        allowed_mentions: Optional[AllowedMentions] = ...,
    ) -> InteractionMessage:
        ...

    async def edit(self, content: Optional[str] = MISSING, **fields: Any) -> Message:
        """|coro|

        Edits the message.

        .. note::
            If the original message has embeds with images that were created from local files
            (using the ``file`` parameter with :meth:`Embed.set_image` or :meth:`Embed.set_thumbnail`),
            those images will be removed if the message's attachments are edited in any way
            (i.e. by setting ``file``/``files``/``attachments``, or adding an embed with local files).

        Parameters
        ----------
        content: Optional[:class:`str`]
            The content to edit the message with, or ``None`` to clear it.
        embed: Optional[:class:`Embed`]
            The new embed to replace the original with. This cannot be mixed with the
            ``embeds`` parameter.
            Could be ``None`` to remove the embed.
        embeds: List[:class:`Embed`]
            The new embeds to replace the original with. Must be a maximum of 10.
            This cannot be mixed with the ``embed`` parameter.
            To remove all embeds ``[]`` should be passed.
        file: :class:`File`
            The file to upload. This cannot be mixed with the ``files`` parameter.
            Files will be appended to the message, see the ``attachments`` parameter
            to remove/replace existing files.
        files: List[:class:`File`]
            A list of files to upload. This cannot be mixed with the ``file`` parameter.
            Files will be appended to the message, see the ``attachments`` parameter
            to remove/replace existing files.
        attachments: Optional[List[:class:`Attachment`]]
            A list of attachments to keep in the message.
            If ``[]`` or ``None`` is passed then all existing attachments are removed.
            Keeps existing attachments if not provided.

            .. versionadded:: 2.2

            .. versionchanged:: 2.5
                Supports passing ``None`` to clear attachments.

        view: Optional[:class:`~disnake.ui.View`]
            The updated view to update this message with. This cannot be mixed with ``components``.
            If ``None`` is passed then the view is removed.
        components: Optional[|components_type|]
            A list of components to update this message with. This cannot be mixed with ``view``.
            If ``None`` is passed then the components are removed.

            .. versionadded:: 2.4

        allowed_mentions: :class:`AllowedMentions`
            Controls the mentions being processed in this message.
            See :meth:`.abc.Messageable.send` for more information.

        Raises
        ------
        HTTPException
            Editing the message failed.
        Forbidden
            Edited a message that is not yours.
        TypeError
            You specified both ``embed`` and ``embeds`` or ``file`` and ``files``
        ValueError
            The length of ``embeds`` was invalid.

        Returns
        -------
        :class:`InteractionMessage`
            The newly edited message.
        """
        if self._state._interaction.is_expired():
            return await super().edit(content=content, **fields)

        # if no attachment list was provided but we're uploading new files,
        # use current attachments as the base
        # this isn't necessary when using the superclass, as the implementation there takes care of attachments
        if "attachments" not in fields and (fields.get("file") or fields.get("files")):
            fields["attachments"] = self.attachments

        return await self._state._interaction.edit_original_message(content=content, **fields)

    async def delete(self, *, delay: Optional[float] = None) -> None:
        """|coro|

        Deletes the message.

        Parameters
        ----------
        delay: Optional[:class:`float`]
            If provided, the number of seconds to wait before deleting the message.
            The waiting is done in the background and deletion failures are ignored.

        Raises
        ------
        Forbidden
            You do not have proper permissions to delete the message.
        NotFound
            The message was deleted already.
        HTTPException
            Deleting the message failed.
        """
        if self._state._interaction.is_expired():
            return await super().delete(delay=delay)
        if delay is not None:

            async def inner_call(delay: float = delay):
                await asyncio.sleep(delay)
                try:
                    await self._state._interaction.delete_original_message()
                except HTTPException:
                    pass

            asyncio.create_task(inner_call())
        else:
            await self._state._interaction.delete_original_message()<|MERGE_RESOLUTION|>--- conflicted
+++ resolved
@@ -756,15 +756,6 @@
             else:
                 defer_type = InteractionResponseType.deferred_message_update
 
-<<<<<<< HEAD
-        if defer_type:
-            adapter = async_context.get()
-            async with self._lock:
-                await adapter.create_interaction_response(
-                    parent.id, parent.token, session=parent._session, type=defer_type, data=data
-                )
-                self._responded = True
-=======
         if defer_type is InteractionResponseType.deferred_channel_message:
             # we only want to set flags if we are sending a message
             data["flags"] = 0
@@ -777,15 +768,15 @@
             )
 
         adapter = async_context.get()
-        await adapter.create_interaction_response(
-            parent.id,
-            parent.token,
-            session=parent._session,
-            type=defer_type.value,
-            data=data or None,
-        )
-        self._responded = True
->>>>>>> bba4f03c
+        async with self._lock:
+            await adapter.create_interaction_response(
+                parent.id,
+                parent.token,
+                session=parent._session,
+                type=defer_type.value,
+                data=data or None,
+            )
+            self._responded = True
 
     async def pong(self) -> None:
         """|coro|
