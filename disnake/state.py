--- conflicted
+++ resolved
@@ -54,10 +54,6 @@
 from . import utils
 from .activity import BaseActivity
 from .app_commands import GuildApplicationCommandPermissions, application_command_factory
-<<<<<<< HEAD
-from .channel import *
-from .channel import _guild_channel_factory
-=======
 from .channel import (
     DMChannel,
     ForumChannel,
@@ -65,9 +61,8 @@
     PartialMessageable,
     TextChannel,
     VoiceChannel,
-    _channel_factory,
+    _guild_channel_factory,
 )
->>>>>>> ed27999a
 from .emoji import Emoji
 from .enums import ApplicationCommandType, ChannelType, ComponentType, Status, try_enum
 from .flags import ApplicationFlags, Intents, MemberCacheFlags
